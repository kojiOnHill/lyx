What is LyX?

    LyX is a document processor that encourages an approach to
    writing based on the structure of your documents, not their
    appearance. It is released under a Free Software / Open Source
    license.

    LyX is for people that write and want their writing to look great,
    right out of the box. No more endless tinkering with formatting
    details, 'finger painting' font attributes or futzing around with
    page boundaries. You just write. In the background, Prof. Knuth's
    legendary TeX typesetting engine makes you look good.

    On screen, LyX looks like any word processor; its printed output
    --- or richly cross-referenced PDF, just as readily produced ---
    looks like nothing else. Gone are the days of industrially bland
    .docs, all looking similarly not-quite-right, yet coming out
    unpredictably different on different printer drivers. Gone are the
    crashes 'eating' your dissertation the evening before going to
    press.

    LyX is stable and fully featured. It is a multi-platform, fully
    internationalized application running natively on Unix/Linux and
    the Macintosh and modern Windows platforms.

What do I need to run LyX?

    Either:
    * a Unix-like system (including Windows with Cygwin)
    * Windows 7 or newer
    * Mac OS 10.13 or newer

<<<<<<< HEAD
    A decent LaTeX2e installation (e.g. TeX Live for Linux/Windows,
    MacTeX for Mac OS).
=======
    A decent LaTeX2e installation (e.g. TeXLive for Linux, TeXLive or 
    MikTeX for Windows, MacTeX for OSX).
>>>>>>> 9c16e25a

    Python (2.7 or 3.5 and newer) to convert old LyX files and for
    helper scripts.

How does the LyX version scheme work?

    LyX uses a contiguous numbering scheme for versions, where a
    number "2.x.y" indicates a stable release '2.x', maintenance
    release 'y'.  In other words, LyX 2.3.0 was the first stable
    release in the 2.3-series of LyX. At the time of writing, the
    latest maintenance release in the 2.3-series is LyX 2.3.8.

    Please note that maintenance releases are designed primarily to
    fix bugs, and that the file format will _never_ change due to a
    maintenance release.

    In addition to the stable releases and maintenance releases, some
    users may want to give a ``release candidate'' a try. This is a
    release that should be stable enough for daily work, but yet may
    be potentially unstable. If no major bugs are found, the release
    candidate is soon released as the first stable release in a new
    series. To summarize, there are three possible types of file names
    that are of interest to normal users:

       lyx-2.4.0.tar.gz     -- stable release, first in the 2.4-series
       lyx-2.3.4.tar.gz     -- fourth maintenance release of LyX 2.3
       lyx-2.4.0rc1.tar.gz  -- potentially unstable release candidate

    Note that the goal is not parallel development as for the Linux
    kernel --- the team is too small to afford that --- but rather to
    include all the simple and safe bug fixes. This is so that the
    maintenance burden on us is not too high, and so that system
    administrators can install new releases without fear. Experience
    shows that these releases will contain a few new features, and
    that the bulk of the patches will be documentation updates.

    If you get the source from Git, the version string will look like
    one of:

       2.4.1dev     -- this is the stable branch on which maintenance
               release 2.4.1 will eventually be tagged.
       2.5.0dev     -- this is the main branch on which stable
               release 2.5.0 will eventually be tagged.

What's new?

    Read NEWS.

How do I upgrade from an earlier LyX version?

    Read the file UPGRADING for info on this subject.

What do I need to compile LyX from the source distribution?

    * A C++11 compiler. Development is being done mainly with gcc/g++,
      but clang and MSVC are known to work too. As of LyX 2.4.0, you
      need at least gcc 4.9.

    * The Qt library, at least version 5.2 (5.6 recommended). It is
      also possible to compile with Qt 6.x.

    Read the file "INSTALL" for more information on compiling.

Okay, I've installed LyX. What now?

    Once you've installed it, and everything looks fine, go read
    the "Introduction" item under the Help menu.  You should follow
    the instructions there, which tell you to read (or at least skim)
    the Tutorial. After that, you should also read "Help>LaTeX
    Configuration" which provides info on your LaTeX configuration
    as LyX sees it.  You might be missing a package or two that you'd
    like to have.

    User-level configuration is possible via the Tools>Preferences menu.

Does LyX have support for non-English speakers/writers/readers?

    Yes. LyX supports writing in many languages, including
    right-to-left languages like Arabic or Hebrew.

    Menus and error messages have been translated to many languages.
    For the status of the different translations, see
    http://www.lyx.org/I18n

    Keymaps can ease typing in many languages.

Internet resources of relevance to LyX

    The LyX homepage contains valuable information about LyX and the
    various LyX mailing lists, as well as links to mirrors and other
    LyX homepages around the world:
	http://www.lyx.org/

    The LyX Wiki is the place where users can share information on
    setting up and using LyX.
	http://wiki.lyx.org/

    The main LyX archive site:
	ftp://ftp.lyx.org/pub/lyx/

    The LyX Development page has information about the development
    effort. LyX is under Git version control, so you can get the very
    latest sources from there at any time.
	http://www.lyx.org/Development

How do I submit a bug report?

    If possible, read the Introduction found under the Help menu in LyX.
    You'll find detailed info on submitting bug reports there.

    If you can't do that, send details to the LyX Developers' mailing
    list, or use the LyX bug tracker at
    http://www.lyx.org/trac/wiki/BugTrackerHome .
    Don't forget to mention which version you are having problems with!

How can I participate in the development of LyX?

    Any help with the development of LyX is greatly appreciated ---
    after all, LyX wouldn't be what it is today without the help
    of volunteers. We need your help!

    If you want to work on LyX, you should contact the developer's
    mailing list for discussion on how to do your stuff.  LyX is being
    cleaned up, and therefore it's important to follow some rules.
    Read about those rules in development/Code_rules/.

    If you don't know C++, there are many other ways to
    contribute. Write documentation. Help to internationalize LyX
    by translating documentation or menus/error messages, or by
    writing a new keymap. Write a new textclass. Find bugs (but
    please read the list of known bugs first). Contribute money.
    Or just offer feature suggestions (but please read the online
    TODO list first).

Thank you for trying LyX. We appreciate your feedback in the mailing
lists.

The LyX Team.<|MERGE_RESOLUTION|>--- conflicted
+++ resolved
@@ -30,13 +30,8 @@
     * Windows 7 or newer
     * Mac OS 10.13 or newer
 
-<<<<<<< HEAD
     A decent LaTeX2e installation (e.g. TeX Live for Linux/Windows,
     MacTeX for Mac OS).
-=======
-    A decent LaTeX2e installation (e.g. TeXLive for Linux, TeXLive or 
-    MikTeX for Windows, MacTeX for OSX).
->>>>>>> 9c16e25a
 
     Python (2.7 or 3.5 and newer) to convert old LyX files and for
     helper scripts.
