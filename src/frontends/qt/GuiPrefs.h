--- conflicted
+++ resolved
@@ -281,15 +281,9 @@
 	              QString const &old_color);
 	void setEnabledReset(int const &row, Column const &column);
 	void openThemeMenu();
-<<<<<<< HEAD
-	void saveThemeInterface();
-	void loadThemeInterface(QListWidgetItem* current_item,
-	                        QListWidgetItem* previous_item);
-=======
 	void saveTheme();
 	void loadTheme(QListWidgetItem* current_item,
 	               QListWidgetItem* previous_item);
->>>>>>> d3f2c017
 	void removeTheme();
 	void exportTheme();
 	void importTheme();
